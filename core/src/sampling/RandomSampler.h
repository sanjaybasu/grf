/*-------------------------------------------------------------------------------
  This file is part of generalized random forest (grf).

  grf is free software: you can redistribute it and/or modify
  it under the terms of the GNU General Public License as published by
  the Free Software Foundation, either version 3 of the License, or
  (at your option) any later version.

  grf is distributed in the hope that it will be useful,
  but WITHOUT ANY WARRANTY; without even the implied warranty of
  MERCHANTABILITY or FITNESS FOR A PARTICULAR PURPOSE. See the
  GNU General Public License for more details.

  You should have received a copy of the GNU General Public License
  along with grf. If not, see <http://www.gnu.org/licenses/>.
 #-------------------------------------------------------------------------------*/

#ifndef GRF_BOOTSTRAPSAMPLER_H
#define GRF_BOOTSTRAPSAMPLER_H


#include "commons/globals.h"
#include "commons/utility.h"
#include "SamplingOptions.h"

#include <cstddef>
#include <random>
#include <set>
#include <vector>
#include <unordered_map>

class RandomSampler {
public:
  RandomSampler(uint seed,
                SamplingOptions options);

  void sample(size_t num_samples,
              double sample_fraction,
              std::vector<size_t>& samples);

  void subsample(const std::vector<size_t>& samples,
                 double sample_fraction,
                 std::vector<size_t>& subsamples);

  /**
   * Sampling to be used only in the case of calculating confidence intervals. If clustered standard errors
   * are enabled, sampling will return the ids corresponding to sample clusters. Otherwise, ids will correspond
   * to individual observations.
   *
   * @param data
   * @param sample_fraction
   * @param samples
   */
  void sample_for_ci(Data* data,
                     double sample_fraction,
                     std::vector<size_t>& samples);

  void subsample(const std::vector<size_t>& samples,
                 double sample_fraction,
                 std::vector<size_t>& subsamples,
                 std::vector<size_t>& oob_samples);

  void sample_from_clusters(const std::vector<size_t>& cluster_samples,
                            std::vector<size_t>& samples);

  void get_oob_from_clusters(const std::vector<size_t>& cluster_oob_sample,
                             std::vector<size_t>& oob_samples);

  /**
   * Draw random numbers in a range without replacement and skip values.
   * @param result Vector to add results to. Will not be cleaned before filling.
   * @param max Specifies the interval to draw from:  0 ... (max-1).
   * @param skip Values to skip
   * @param num_samples Number of samples to draw
   */
  void draw(std::vector<size_t>& result,
            size_t max,
            const std::set<size_t>& skip,
            size_t num_samples);

  size_t sample_poisson(size_t mean);

private:

 /**
  * Create numbers from 0 to n_all-1, then shuffle and select the first 'size' elements.
  *
  * @param samples A list of first 'size'n_first shuffled numbers
  * @param n_all Number elements
  * @param size Number of elements of to select
  */
  void shuffle_and_split(std::vector<size_t>& samples,
                         size_t n_all,
                         size_t size);

<<<<<<< HEAD
  size_t sample_poisson(size_t mean);

  bool clustering_enabled() const;

private:
  void bootstrap(size_t num_samples,
                 double sample_fraction,
                 std::vector<size_t>& samples);

  void bootstrap_without_replacement(size_t num_samples,
                                     double sample_fraction,
                                     std::vector<size_t>& samples);

  void bootstrap_weighted(size_t num_samples,
                          double sample_fraction,
                          std::vector<size_t>& samples);

  void bootstrap_without_replacement_weighted(size_t num_samples,
                                              double sample_fraction,
                                              std::vector<size_t>& samples);

=======
>>>>>>> cd9b6069
  /**
   * Simple algorithm for sampling without replacement, faster for smaller num_samples
   * @param result Vector to add results to. Will not be cleaned before filling.
   * @param range_length Length of range. Interval to draw from: 0..max-1
   * @param skip Values to skip
   * @param num_samples Number of samples to draw
   */
  void draw_simple(std::vector<size_t>& result,
                   size_t max,
                   const std::set<size_t>& skip,
                   size_t num_samples);

  /**
  * Draw random numbers without replacement and with weighted probabilites from vector of indices.
  * @param result Vector to add results to. Will not be cleaned before filling.
  * @param max Specifies the interval to draw from:  0 ... (max-1).
  * @param num_samples Number of samples to draw
  * @param weights A weight for each element of indices
  */
  void draw_weighted(std::vector<size_t>& result,
                     size_t max,
                     size_t num_samples,
                     const std::vector<double>& weights);

  /**
   * Knuth's algorithm for sampling without replacement, faster for larger num_samples
   * Idea from Knuth 1985, The Art of Computer Programming, Vol. 2, Sec. 3.4.2 Algorithm S
   * @param result Vector to add results to. Will not be cleaned before filling.
   * @param max Specifies the interval to draw from:  0 ... (max-1).
   * @param skip Values to skip
   * @param num_samples Number of samples to draw
   */
  void draw_knuth(std::vector<size_t>& result,
                  size_t max,
                  const std::set<size_t>& skip,
                  size_t num_samples);

  SamplingOptions options;
  std::mt19937_64 random_number_generator;
};


#endif //GRF_BOOTSTRAPSAMPLER_H<|MERGE_RESOLUTION|>--- conflicted
+++ resolved
@@ -80,8 +80,9 @@
 
   size_t sample_poisson(size_t mean);
 
+  bool clustering_enabled() const;
+
 private:
-
  /**
   * Create numbers from 0 to n_all-1, then shuffle and select the first 'size' elements.
   *
@@ -93,30 +94,6 @@
                          size_t n_all,
                          size_t size);
 
-<<<<<<< HEAD
-  size_t sample_poisson(size_t mean);
-
-  bool clustering_enabled() const;
-
-private:
-  void bootstrap(size_t num_samples,
-                 double sample_fraction,
-                 std::vector<size_t>& samples);
-
-  void bootstrap_without_replacement(size_t num_samples,
-                                     double sample_fraction,
-                                     std::vector<size_t>& samples);
-
-  void bootstrap_weighted(size_t num_samples,
-                          double sample_fraction,
-                          std::vector<size_t>& samples);
-
-  void bootstrap_without_replacement_weighted(size_t num_samples,
-                                              double sample_fraction,
-                                              std::vector<size_t>& samples);
-
-=======
->>>>>>> cd9b6069
   /**
    * Simple algorithm for sampling without replacement, faster for smaller num_samples
    * @param result Vector to add results to. Will not be cleaned before filling.
