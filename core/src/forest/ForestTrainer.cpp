/*-------------------------------------------------------------------------------
  This file is part of generalized random forest (grf).

  grf is free software: you can redistribute it and/or modify
  it under the terms of the GNU General Public License as published by
  the Free Software Foundation, either version 3 of the License, or
  (at your option) any later version.

  grf is distributed in the hope that it will be useful,
  but WITHOUT ANY WARRANTY; without even the implied warranty of
  MERCHANTABILITY or FITNESS FOR A PARTICULAR PURPOSE. See the
  GNU General Public License for more details.

  You should have received a copy of the GNU General Public License
  along with grf. If not, see <http://www.gnu.org/licenses/>.
 #-------------------------------------------------------------------------------*/

#include <algorithm>
#include <ctime>
#include <future>
#include <stdexcept>
#include <string>

#include "commons/utility.h"
#include "ForestTrainer.h"

ForestTrainer::ForestTrainer(const std::unordered_map<size_t, size_t>& observables,
                             std::shared_ptr<RelabelingStrategy> relabeling_strategy,
                             std::shared_ptr<SplittingRuleFactory> splitting_rule_factory,
                             std::shared_ptr<OptimizedPredictionStrategy> prediction_strategy) :
    observables(observables),
    tree_trainer(observables,
                 relabeling_strategy,
                 splitting_rule_factory,
                 prediction_strategy) {}

const Forest ForestTrainer::train(Data* data,
                                  const ForestOptions& options) const {
  size_t num_samples = data->get_num_rows();
  uint num_trees = options.get_num_trees();

  // Ensure that the sample fraction is not too small.
  if ((size_t) num_samples * options.get_sample_fraction() < 1) {
    throw std::runtime_error("The sample fraction is too small, as no observations will be sampled.");
  }

  size_t num_types = observables.size();
  std::vector<std::vector<double>> observations_by_type(num_types);
  for (auto it : observables) {
    size_t type = it.first;
    size_t index = it.second;

    observations_by_type[type].resize(num_samples);
    for (size_t row = 0; row < data->get_num_rows(); ++row) {
      observations_by_type[type][row] = data->get(row, index);
    }
  }
  Observations observations(observations_by_type, data->get_num_rows());

  uint num_groups = (uint) num_trees / options.get_ci_group_size();

  std::vector<uint> thread_ranges;
  split_sequence(thread_ranges, 0, num_groups - 1, options.get_num_threads());

  std::vector<std::future<std::vector<std::shared_ptr<Tree>>>> futures;
  futures.reserve(thread_ranges.size());

  std::vector<std::shared_ptr<Tree>> trees;
  trees.reserve(num_trees);

  for (uint i = 0; i < thread_ranges.size() - 1; ++i) {
    size_t start_index = thread_ranges[i];
    size_t num_trees_batch = thread_ranges[i + 1] - start_index;

    futures.push_back(std::async(std::launch::async,
                                 &ForestTrainer::train_batch,
                                 this,
                                 start_index,
                                 num_trees_batch,
                                 data,
                                 observations,
                                 options));
  }

  for (auto& future : futures) {
    std::vector<std::shared_ptr<Tree>> thread_trees = future.get();
    trees.insert(trees.end(), thread_trees.begin(), thread_trees.end());
  }

  return Forest::create(trees, data, observables);
}

std::vector<std::shared_ptr<Tree>> ForestTrainer::train_batch(
    size_t start,
    size_t num_trees,
    Data* data,
    const Observations& observations,
    const ForestOptions& options) const {
  uint ci_group_size = options.get_ci_group_size();

  std::mt19937_64 random_number_generator(options.get_random_seed() + start);
  std::uniform_int_distribution<uint> udist;
  std::vector<std::shared_ptr<Tree>> trees;

  if (ci_group_size == 1) {
    trees.reserve(num_trees);
  } else {
    trees.reserve(num_trees * ci_group_size);
  }

  for (size_t i = 0; i < num_trees; i++) {
    uint tree_seed = udist(random_number_generator);
    RandomSampler sampler(tree_seed, options.get_sampling_options());

    if (ci_group_size == 1) {
      std::vector<size_t> samples;
      std::vector<size_t> oob_samples;
      sampler.sample(data->get_num_rows(), options.get_sample_fraction(), samples);

      std::shared_ptr<Tree> tree = tree_trainer.train(data, observations,
          sampler, samples, options.get_tree_options());
      tree->set_drawn_samples(samples);
      trees.push_back(tree);
    } else {
      std::vector<std::shared_ptr<Tree>> group = train_ci_group(data, observations, sampler, options);
      trees.insert(trees.end(), group.begin(), group.end());
    }
  }
  return trees;
}

std::vector<std::shared_ptr<Tree>> ForestTrainer::train_ci_group(Data* data,
                                                                 const Observations& observations,
                                                                 RandomSampler& sampler,
                                                                 const ForestOptions& options) const {
  std::vector<std::shared_ptr<Tree>> trees;

  std::vector<size_t> sample;
<<<<<<< HEAD
  std::vector<size_t> oob_sample;
  sampler.sample_for_ci(data, 0.5, sample, oob_sample);
=======
  sampler.sample(data->get_num_rows(), 0.5, sample);
>>>>>>> 55cce819

  double sample_fraction = options.get_sample_fraction();

  for (size_t i = 0; i < options.get_ci_group_size(); ++i) {
    std::vector<size_t> subsample;
<<<<<<< HEAD
    std::vector<size_t> oob_subsample;
    sampler.subsample_for_ci(sample, sample_fraction * 2, subsample, oob_subsample, data);
    oob_subsample.insert(oob_subsample.end(), oob_sample.begin(), oob_sample.end());
=======
    sampler.subsample(sample, sample_fraction * 2, subsample);
>>>>>>> 55cce819

    std::shared_ptr<Tree> tree = tree_trainer.train(data, observations,
        sampler, subsample, options.get_tree_options());
    tree->set_drawn_samples(subsample);
    trees.push_back(tree);
  }
  return trees;
}<|MERGE_RESOLUTION|>--- conflicted
+++ resolved
@@ -114,7 +114,6 @@
 
     if (ci_group_size == 1) {
       std::vector<size_t> samples;
-      std::vector<size_t> oob_samples;
       sampler.sample(data->get_num_rows(), options.get_sample_fraction(), samples);
 
       std::shared_ptr<Tree> tree = tree_trainer.train(data, observations,
@@ -136,24 +135,15 @@
   std::vector<std::shared_ptr<Tree>> trees;
 
   std::vector<size_t> sample;
-<<<<<<< HEAD
-  std::vector<size_t> oob_sample;
-  sampler.sample_for_ci(data, 0.5, sample, oob_sample);
-=======
-  sampler.sample(data->get_num_rows(), 0.5, sample);
->>>>>>> 55cce819
+  std::vector<size_t> dummy_oob_sample;
+  sampler.sample_for_ci(data, 0.5, sample, dummy_oob_sample);
 
   double sample_fraction = options.get_sample_fraction();
 
   for (size_t i = 0; i < options.get_ci_group_size(); ++i) {
     std::vector<size_t> subsample;
-<<<<<<< HEAD
-    std::vector<size_t> oob_subsample;
-    sampler.subsample_for_ci(sample, sample_fraction * 2, subsample, oob_subsample, data);
-    oob_subsample.insert(oob_subsample.end(), oob_sample.begin(), oob_sample.end());
-=======
-    sampler.subsample(sample, sample_fraction * 2, subsample);
->>>>>>> 55cce819
+    std::vector<size_t> dummy_oob_subsample;
+    sampler.subsample_for_ci(sample, sample_fraction * 2, subsample, dummy_oob_subsample, data);
 
     std::shared_ptr<Tree> tree = tree_trainer.train(data, observations,
         sampler, subsample, options.get_tree_options());
