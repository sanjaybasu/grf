<<<<<<< HEAD
##### Version 0.3.9
* Add p-values for variable importance.

##### Version 0.3.8
* Remove tuning functions, please use mlr or caret.
=======
##### Version 0.4.3
* Add splitting by maximally selected rank statistics for survival forests
* Bug fixes
>>>>>>> 9e5c0030

##### Version 0.4.2
* Add Windows multithreading support for new toolchain

##### Version 0.4.1
* Runtime improvement for regression forests on classification data

##### Version 0.4.0
* Reduce memory usage of savest forest objects (changed child.nodeIDs interface)
* Add keep.inbag option to track in-bag counts
* Add option sample.fraction for fraction of sampled observations
* Add tree-wise split.select.weights
* Add predict.all option in predict() to get individual predictions for each tree for classification and regression
* Add case-specific random forests
* Add case weights (weighted bootstrapping or subsampling)
* Remove tuning functions, please use mlr or caret
* Catch error of outdated gcc not supporting C++11 completely
* Bug fixes

##### Version 0.3.0
* Allow the user to interrupt computation from R
* Transpose classification.table and rename to confusion.matrix
* Respect R seed for prediction
* Memory improvements for variable importance computation
* Fix bug: Probability prediction for single observations
* Fix bug: Results not identical when using alternative interface

##### Version 0.2.7 
* Small fixes for Solaris compiler

##### Version 0.2.6 
* Add C-index splitting
* Fix NA SNP handling

##### Version 0.2.5 
* Fix matrix and gwaa alternative survival interface
* Version submitted to JSS

##### Version 0.2.4 
* Small changes in documentation

##### Version 0.2.3 
* Preallocate memory for splitting

##### Version 0.2.2 
* Remove recursive splitting

##### Version 0.2.1 
* Allow matrix as input data in R version

##### Version 0.2.0 
* Fix prediction of classification forests in R

##### Version 0.1.9 
* Speedup growing for continuous covariates
* Add memory save option to save memory for very large datasets (but slower)
* Remove memory mode option from R version since no performance gain

##### Version 0.1.8 
* Fix problems when using Rcpp <0.11.4

##### Version 0.1.7 
* Add option to split on unordered categorical covariates

##### Version 0.1.6 
* Optimize memory management for very large survival forests

##### Version  0.1.5 
* Set required Rcpp version to 0.11.2
* Fix large $call objects when using BatchJobs
* Add details and example on GenABEL usage to documentation
* Minor changes to documentation

##### Version 0.1.4 
* Speedup for survival forests with continuous covariates
* R version: Generate seed from R. It is no longer necessary to set the
  seed argument in ranger calls.

##### Version 0.1.3 
* Windows support for R version (without multithreading)

##### Version 0.1.2 
* Speedup growing of regression and probability prediction forests
* Prediction forests are now handled like regression forests: MSE used for
	prediction error and permutation importance
* Fixed name conflict with randomForest package for "importance"
* Fixed a bug: prediction function is now working for probability
	prediction forests
* Slot "predictions" for probability forests now contains class probabilities
* importance function is now working even if randomForest package is
	loaded after ranger
* Fixed a bug: Split selection weights are now working as expected
* Small changes in documentation<|MERGE_RESOLUTION|>--- conflicted
+++ resolved
@@ -1,14 +1,10 @@
-<<<<<<< HEAD
-##### Version 0.3.9
+
+##### Version 0.4.4
 * Add p-values for variable importance.
 
-##### Version 0.3.8
-* Remove tuning functions, please use mlr or caret.
-=======
 ##### Version 0.4.3
 * Add splitting by maximally selected rank statistics for survival forests
 * Bug fixes
->>>>>>> 9e5c0030
 
 ##### Version 0.4.2
 * Add Windows multithreading support for new toolchain
