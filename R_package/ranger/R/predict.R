# -------------------------------------------------------------------------------
#   This file is part of Ranger.
#
# Ranger is free software: you can redistribute it and/or modify
# it under the terms of the GNU General Public License as published by
# the Free Software Foundation, either version 3 of the License, or
# (at your option) any later version.
#
# Ranger is distributed in the hope that it will be useful,
# but WITHOUT ANY WARRANTY; without even the implied warranty of
# MERCHANTABILITY or FITNESS FOR A PARTICULAR PURPOSE. See the
# GNU General Public License for more details.
#
# You should have received a copy of the GNU General Public License
# along with Ranger. If not, see <http://www.gnu.org/licenses/>.
#
# Written by:
#
#   Marvin N. Wright
# Institut für Medizinische Biometrie und Statistik
# Universität zu Lübeck
# Ratzeburger Allee 160
# 23562 Lübeck
#
# http://www.imbs-luebeck.de
# wright@imbs.uni-luebeck.de
# -------------------------------------------------------------------------------

##' Prediction with new data and a saved forest from Ranger.
##'
##' @title Ranger prediction
##' @param object Ranger \code{ranger.forest} object.
##' @param data New test data of class \code{data.frame} or \code{gwaa.data} (GenABEL).
##' @param seed Random seed used in Ranger.
##' @param num.threads Number of threads. Default is number of CPUs available.
##' @param verbose Verbose output on or off.
##' @param ... further arguments passed to or from other methods.
##' @return Object of class \code{ranger.prediction} with elements
##'   \tabular{ll}{
##'       \code{predictions}    \tab Predicted classes/values (only for classification and regression)  \cr
##'       \code{unique.death.times} \tab Unique death times (only for survival). \cr
##'       \code{chf} \tab Estimated cumulative hazard function for each sample (only for survival). \cr
##'       \code{survival} \tab Estimated survival function for each sample (only for survival). \cr
##'       \code{num.trees}   \tab Number of trees. \cr
##'       \code{num.independent.variables} \tab Number of independent variables. \cr
##'       \code{treetype}    \tab Type of forest/tree. Classification, regression or survival. \cr
##'       \code{num.samples}     \tab Number of samples.
##'   }
##' @seealso \code{\link{ranger}}
##' @author Marvin N. Wright
##' @export
predict.ranger.forest <- function(object, data, seed = NULL, num.threads = NULL,
                                  verbose = TRUE, ...) {
  
  ## GenABEL GWA data
  if (class(data) == "gwaa.data") {
    snp.names <- snp.names(data)
    sparse.data <- data@gtdata@gtps@.Data
    data <- data@phdata[, -1]
    gwa.mode <- TRUE
    variable.names <- c(names(data), snp.names)
  } else {
    sparse.data <- as.matrix(0)
    gwa.mode <- FALSE
    variable.names <- names(data)
  }

  ## Check forest argument
  if (class(object) != "ranger.forest") {
    stop("Error: Invalid class of input object.")
  } else {
    forest <- object
  }
  if (is.null(forest$dependent.varID) | is.null(forest$num.trees) |
        is.null(forest$child.nodeIDs)  | is.null(forest$split.varIDs) |
        is.null(forest$split.values) | is.null(forest$independent.variable.names) |
        is.null(forest$treetype)) {
    stop("Error: Invalid forest object.")
  }
  if (forest$treetype == "Survival" & (is.null(forest$status.varID)  |
                                         is.null(forest$chf) | is.null(forest$unique.death.times))) {
    stop("Error: Invalid forest object.")
  }
  if (forest$treetype == "Classification" & (is.null(forest$levels))) {
    stop("Error: Invalid forest object.")
  }

  if (sum(!(forest$independent.variable.names %in% variable.names)) > 0) {
    stop("Error: One or more independent variables not found in data.")
  }
  data.selected <- subset(data, select = forest$independent.variable.names)
  if (forest$treetype == "Survival") {
    data.final <- data.matrix(cbind(0, 0, data.selected))
    variable.names <- c("time", "status", forest$independent.variable.names)
  } else {
    data.final <- data.matrix(cbind(0, data.selected))
    variable.names <- c("dependent", forest$independent.variable.names)
  }

  ## If gwa mode, add snp variable names
  if (gwa.mode) {
    variable.names <- c(variable.names, snp.names)
  }

  if (any(is.na(data.final))) {
    stop("Missing values in data.")
  }

  ## Num threads
  ## Default 0 -> detect from system in C++.
  if (is.null(num.threads)) {
    num.threads = 0
  } else if (!is.numeric(num.threads) | num.threads < 0) {
    stop("Error: Invalid value for num.threads")
  }

  ## Seed
  if (is.null(seed)) {
    seed <- 0
  }

  if (forest$treetype == "Classification") {
    treetype <- 1
  } else if (forest$treetype == "Regression") {
    treetype <- 3
  } else if (forest$treetype == "Survival") {
    treetype <- 5
  } else if (forest$treetype == "Probability estimation") {
    treetype <- 9
  } else {
    stop("Error: Unknown tree type.")
  }

  ## Defaults for variables not needed
  dependent.variable.name <- "none"
  mtry <- 0
  importance <- 0
  min.node.size <- 0
  split.select.weights <- c(0, 0)
  use.split.select.weights <- FALSE
  always.split.variables <- c("0", "0")
  use.always.split.variables <- FALSE
  status.variable.name <- "status"
  prediction.mode <- TRUE
  write.forest <- FALSE
  replace <- TRUE
  probability <- FALSE
  unordered.factor.variables <- c("0", "0")
  use.unordered.factor.variables <- FALSE
<<<<<<< HEAD
  splitrule <- 1
=======
  save.memory <- FALSE
>>>>>>> 07e3ad2e
  
  ## Call Ranger
  result <- rangerCpp(treetype, dependent.variable.name, data.final, variable.names, mtry,
                      forest$num.trees, verbose, seed, num.threads, write.forest, importance,
                      min.node.size, split.select.weights, use.split.select.weights,
                      always.split.variables, use.always.split.variables,
                      status.variable.name, prediction.mode, forest, sparse.data, replace, probability,
<<<<<<< HEAD
                      unordered.factor.variables, use.unordered.factor.variables, splitrule)
=======
                      unordered.factor.variables, use.unordered.factor.variables, save.memory)
>>>>>>> 07e3ad2e

  if (length(result) == 0) {
    stop("Internal error.")
  }

  ## Prepare results
  result$predictions <- drop(do.call(rbind, result$predictions))
  result$num.samples <- nrow(data.final)
  result$treetype <- forest$treetype

  if (forest$treetype == "Classification") {
    result$predictions <- factor(result$predictions, levels = 1:length(forest$levels),
                                 labels = forest$levels)
  } else if (forest$treetype == "Survival") {
    result$unique.death.times <- forest$unique.death.times
    result$chf <- result$predictions
    result$predictions <- NULL
    result$survival <- exp(-result$chf)
  } else if (forest$treetype == "Probability estimation") {
    colnames(result$predictions) <- forest$levels
  }

  class(result) <- "ranger.prediction"
  return(result)
}

##' Prediction with new data and a saved forest from Ranger.
##'
##' @title Ranger prediction
##' @param object Ranger \code{ranger} object.
##' @param data New test data of class \code{data.frame} or \code{gwaa.data} (GenABEL).
##' @param seed Random seed used in Ranger.
##' @param num.threads Number of threads. Default is number of CPUs available.
##' @param verbose Verbose output on or off.
##' @param ... further arguments passed to or from other methods.
##' @return Object of class \code{ranger.prediction} with elements
##'   \tabular{ll}{
##'       \code{predictions}    \tab Predicted classes/values (only for classification and regression)  \cr
##'       \code{unique.death.times} \tab Unique death times (only for survival). \cr
##'       \code{chf} \tab Estimated cumulative hazard function for each sample (only for survival). \cr
##'       \code{survival} \tab Estimated survival function for each sample (only for survival). \cr
##'       \code{num.trees}   \tab Number of trees. \cr
##'       \code{num.independent.variables} \tab Number of independent variables. \cr
##'       \code{treetype}    \tab Type of forest/tree. Classification, regression or survival. \cr
##'       \code{num.samples}     \tab Number of samples.
##'   }
##' @seealso \code{\link{ranger}}
##' @author Marvin N. Wright
##' @export
predict.ranger <- function(object, data, seed = NULL, num.threads = NULL,
                           verbose = TRUE, ...) {
  forest <- object$forest
  if (is.null(forest)) {
    stop("Error: No saved forest in ranger object. Please set write.forest to TRUE when calling ranger.")
  }
  predict(forest, data, seed, num.threads, verbose)
}<|MERGE_RESOLUTION|>--- conflicted
+++ resolved
@@ -147,11 +147,8 @@
   probability <- FALSE
   unordered.factor.variables <- c("0", "0")
   use.unordered.factor.variables <- FALSE
-<<<<<<< HEAD
+  save.memory <- FALSE
   splitrule <- 1
-=======
-  save.memory <- FALSE
->>>>>>> 07e3ad2e
   
   ## Call Ranger
   result <- rangerCpp(treetype, dependent.variable.name, data.final, variable.names, mtry,
@@ -159,11 +156,7 @@
                       min.node.size, split.select.weights, use.split.select.weights,
                       always.split.variables, use.always.split.variables,
                       status.variable.name, prediction.mode, forest, sparse.data, replace, probability,
-<<<<<<< HEAD
-                      unordered.factor.variables, use.unordered.factor.variables, splitrule)
-=======
-                      unordered.factor.variables, use.unordered.factor.variables, save.memory)
->>>>>>> 07e3ad2e
+                      unordered.factor.variables, use.unordered.factor.variables, save.memory, splitrule)
 
   if (length(result) == 0) {
     stop("Internal error.")
