# -------------------------------------------------------------------------------
#   This file is part of Ranger.
#
# Ranger is free software: you can redistribute it and/or modify
# it under the terms of the GNU General Public License as published by
# the Free Software Foundation, either version 3 of the License, or
# (at your option) any later version.
#
# Ranger is distributed in the hope that it will be useful,
# but WITHOUT ANY WARRANTY; without even the implied warranty of
# MERCHANTABILITY or FITNESS FOR A PARTICULAR PURPOSE. See the
# GNU General Public License for more details.
#
# You should have received a copy of the GNU General Public License
# along with Ranger. If not, see <http://www.gnu.org/licenses/>.
#
# Written by:
#
#   Marvin N. Wright
# Institut für Medizinische Biometrie und Statistik
# Universität zu Lübeck
# Ratzeburger Allee 160
# 23562 Lübeck
#
# http://www.imbs-luebeck.de
# wright@imbs.uni-luebeck.de
# -------------------------------------------------------------------------------

##' Ranger is a fast implementation of Random Forest (Breiman 2001) or recursive partitioning, particularly suited for high dimensional data.
##' Classification, regression, and survival forests are supported.
##' Classification and regression forests are implemented as in the original Random Forest (Breiman 2001), survival forests as in Random Survival Forests (Ishwaran et al. 2008).
##'
##' The tree type is determined by the type of the dependent variable.
<<<<<<< HEAD
##' For factors Classification trees are grown, for numeric values Regression trees and for survival objects Survival trees.
##' The Gini index is used as splitting rule for Classification and the estimated response variances for Regression.
##' For Survival the log-rank test or an AUC-based splitting rule are available.
=======
##' For factors classification trees are grown, for numeric values regression trees and for survival objects survival trees.
##' The Gini index is used as splitting rule for classification, the estimated response variances for regression and the log-rank test for survival.
>>>>>>> c44ba3c3
##'
##' With the \code{probability} option and factor dependent variable a probability forest is grown.
##' Here, the estimated response variances are used for splitting, as in regression forests.
##' In contrast, the prediction error is measured with missclassifications as in classification forests.
##' Predictions are class probabilities for each sample.
##' For details see Malley et al. (2012).
##'
##' Note that for classification and regression nodes with size smaller than min.node.size can occur, like in original Random Forest.
##' For survival all nodes contain at least min.node.size samples. Variables selected with always.split.variables are tried additionaly to the mtry variables randomly selected.
##'
##' For a large number of variables and data frame as input data the formula interface can be slow.
##' Alternatively dependent.variable.name (and status.variable.name for survival) can be used.
##' By setting \code{memory} to 'float' or 'char' the memory usage can be reduced with a possible loss of precision. 
##' Use char only if all endpoints and covariates are integer values between -128 and 127 or factors with few levels. 
##'
##' @title Ranger
##' @param formula Object of class \code{formula} or \code{character} describing the model to fit.
##' @param data Training data of class \code{data.frame} or \code{gwaa.data} (GenABEL).
##' @param num.trees Number of trees.
##' @param mtry Number of variables to possibly split at in each node.
##' @param importance Variable importance mode, one of 'none', 'impurity', 'permutation'. The 'impurity' measure is the Gini index for classification and the variance of the responses for regression.
##' @param write.forest Save \code{ranger.forest} object, needed for prediction.
##' @param probability Grow a probability forest. This is a classification forest which returns class probabilities instead of classifications.
##' @param min.node.size Minimal node size. Default 1 for classification, 5 for regression, 3 for survival, and 10 for probability.
##' @param replace Sample with replacement. Default TRUE.
##' @param splitrule Splitting rule, Survival only. The splitting rule can be chosen of "logrank" and "auc" with dedault "logrank". 
##' @param split.select.weights Numeric vector with weights representing the probability to select variables for splitting.
##' @param always.split.variables Character vector with variable names to be always tried for splitting.
##' @param scale.permutation.importance Scale permutation importance by standard error as in (Breiman 2001). Only applicable if permutation variable importance mode selected.
##' @param num.threads Number of threads. Default is number of CPUs available.
##' @param verbose Verbose output on or off.
##' @param seed Random seed.
##' @param memory Memory mode, one of 'double', 'float', 'char'. Default 'double'.
##' @param dependent.variable.name Name of dependent variable, needed if no formula given. For survival forests this is the time variable.
##' @param status.variable.name Name of status variable, only applicable to survival data and needed if no formula given. Use 1 for event and 0 for censoring.
##' @return Object of class \code{ranger} with elements
##'   \tabular{ll}{
##'       \code{forest} \tab Saved forest (If write.forest set to TRUE). \cr
##'       \code{predictions}    \tab Predicted classes/values, based on out of bag samples (classification and regression only). \cr
##'       \code{variable.importance}     \tab Variable importance for each independent variable. \cr
##'       \code{prediction.error}   \tab Overall out of bag prediction error. For classification this is the fraction of missclassified samples, for regression the mean squared error and for survival one minus Harrell's c-index. \cr
##'       \code{r.squared}   \tab R squared. Also called explained variance or coefficient of determination (regression only). \cr
##'       \code{classification.table} \tab Contingency table for classes and predictions (classification only). \cr
##'       \code{unique.death.times} \tab Unique death times (survival only). \cr
##'       \code{chf} \tab Estimated cumulative hazard function for each sample (survival only). \cr
##'       \code{survival} \tab Estimated survival function for each sample (survival only). \cr
##'       \code{call}    \tab Function call. \cr
##'       \code{num.trees}   \tab Number of trees. \cr
##'       \code{num.independent.variables} \tab Number of independent variables. \cr
##'       \code{mtry}    \tab Value of mtry used. \cr
##'       \code{min.node.size}   \tab Value of minimal node size used. \cr
##'       \code{treetype}    \tab Type of forest/tree. classification, regression or survival. \cr
##'       \code{memory.mode}   \tab Memory mode used. \cr
##'       \code{importance.mode}     \tab Importance mode used. \cr
##'       \code{num.samples}     \tab Number of samples.
##'   }
##' @examples
##' require(ranger)
##'
##' ## Classification forest with default settings
##' ranger(Species ~ ., data = iris)
##'
##' ## Prediction
##' train.idx <- sample(nrow(iris), 2/3 * nrow(iris))
##' iris.train <- iris[train.idx, ]
##' iris.test <- iris[-train.idx, ]
##' rg.iris <- ranger(Species ~ ., data = iris.train, write.forest = TRUE)
##' pred.iris <- predict(rg.iris, dat = iris.test)
##' table(iris.test$Species, pred.iris$predictions)
##'
##' ## Variable importance
##' rg.iris <- ranger(Species ~ ., data = iris, importance = "impurity")
##' rg.iris$variable.importance
##'
##' ## Survival forest
##' require(survival)
##' rg.veteran <- ranger(Surv(time, status) ~ ., data = veteran)
##' plot(rg.veteran$unique.death.times, rg.veteran$survival[1,])
##'
##' ## Alternative interface
##' ranger(dependent.variable.name = "Species", data = iris)
##'
##' @author Marvin N. Wright
##' @references
##'   Breiman, L. (2001). Random forests. Mach Learn, 45(1), 5-32. \cr
##'   Ishwaran, H., Kogalur, U. B., Blackstone, E. H., & Lauer, M. S. (2008). Random survival forests. Ann Appl Stat, 841-860. \cr
##'   Malley, J. D., Kruppa, J., Dasgupta, A., Malley, K. G., & Ziegler, A. (2012). Probability machines: consistent probability estimation using nonparametric learning machines. Methods Inf Med, 51(1), 74.
##' @seealso \code{\link{predict.ranger}}
##' @export
ranger <- function(formula = NULL, data = NULL, num.trees = 500, mtry = NULL,
                    importance = "none", write.forest = FALSE, probability = FALSE,
                    min.node.size = NULL, replace = TRUE, splitrule = NULL,
                    split.select.weights = NULL, always.split.variables = NULL,
                    scale.permutation.importance = FALSE,
                    num.threads = NULL,
                    verbose = TRUE, seed = NULL, memory = "double",
                    dependent.variable.name = NULL, status.variable.name = NULL) {
  
  ## GenABEL GWA data
  if (class(data) == "gwaa.data") {
    snp.names <- data@gtdata@snpnames
    sparse.data <- data@gtdata@gtps@.Data
    data <- data@phdata
    if ("id" %in% names(data)) {
      data$"id" <- NULL
    }
    gwa.mode <- TRUE
  } else {
    sparse.data <- as.matrix(0)
    gwa.mode <- FALSE
  }

  ## Formula interface. Use whole data frame is no formula provided and depvarname given
  if (is.null(formula)) {
    if (is.null(dependent.variable.name)) {
      stop("Error: Please give formula or dependent variable name.")
    }
    if (is.null(status.variable.name)) {
      status.variable.name <- "none"
      response <- data[, dependent.variable.name]
    } else {
      response <- data[, c(dependent.variable.name, status.variable.name)]
    }
    data.selected <- data
  } else {
    formula <- formula(formula)
    if (class(formula) != "formula") {
      stop("Error: Invalid formula.")
    }
    data.selected <- model.frame(formula, data, na.action = na.fail)
    response <- data.selected[[1]]
  }

  ## Probability estimation
  if (probability & !is.factor(response)) {
    stop("Error: Probability estimation is only applicable to categorical (factor) dependent variables.")
  }

  ## Treetype
  if (is.factor(response)) {
    if (probability) {
      treetype <- 9
    } else {
      treetype <- 1
    }
  } else if (is.numeric(response) & is.vector(response)) {
    treetype <- 3
  } else if (class(response) == "Surv" | class(response) == "data.frame") {
    treetype <- 5
  } else {
    stop("Error: Unsupported type of dependent variable.")
  }

  ## Dependent and status variable name. For non-survival dummy status variable name.
  if (!is.null(formula)) {
    if (treetype == 5) {
      dependent.variable.name <- dimnames(response)[[2]][1]
      status.variable.name <- dimnames(response)[[2]][2]
    } else {
      dependent.variable.name <- names(data.selected)[1]
      status.variable.name <- "none"
    }
    independent.variable.names <- names(data.selected)[-1]
  } else {
    independent.variable.names <- names(data.selected)[names(data.selected) != dependent.variable.name &
                                                         names(data.selected) != status.variable.name]
  }

  ## Input data and variable names
  if (!is.null(formula)) {
    if (treetype == 5) {
      data.final <- data.matrix(cbind(response[, 1], response[, 2],
                         data.selected[-1]))
      variable.names <- c(dependent.variable.name, status.variable.name,
                          independent.variable.names)
    } else {
      data.final <- data.matrix(data.selected)
      variable.names <- names(data.selected)
    }
  } else {
    data.final <- data.matrix(data.selected)
    variable.names <- names(data.selected)
  }

  ## If gwa mode, add snp variable names
  if (gwa.mode) {
    variable.names <- c(variable.names, snp.names)
    all.independent.variable.names <- c(independent.variable.names, snp.names)
  } else {
    all.independent.variable.names <- independent.variable.names
  }

  ## Number of trees
  if (!is.numeric(num.trees) | num.trees < 1) {
    stop("Error: Invalid value for num.trees.")
  }

  ## mtry
  if (is.null(mtry)) {
    mtry <- 0
  } else if (!is.numeric(mtry) | mtry < 0) {
    stop("Error: Invalid value for mtry")
  }

  ## Memory mode
  if (is.null(memory) | memory == "double") {
    memory.mode <- 0
  } else if (memory == "float") {
    memory.mode <- 1
  } else if (memory == "char") {
    memory.mode <- 2
  } else {
    stop("Error: Unknown memory mode.")
  }

  ## Seed
  if (is.null(seed)) {
    seed <- 0
  }

  ## Num threads
  ## Default 0 -> detect from system in C++.
  if (is.null(num.threads)) {
    num.threads = 0
  } else if (!is.numeric(num.threads) | num.threads < 0) {
    stop("Error: Invalid value for num.threads")
  }

  ## Minumum node size
  if (is.null(min.node.size)) {
    min.node.size <- 0
  } else if (!is.numeric(min.node.size) | min.node.size < 0) {
    stop("Error: Invalid value for min.node.size")
  }

  ## Importance mode
  if (is.null(importance) | importance == "none") {
    importance.mode <- 0
  } else if (importance == "impurity") {
    importance.mode <- 1
    if (treetype == 5) {
      stop("Node impurity variable importance not supported for survival forests.")
    }
  } else if (importance == "permutation") {
    if (scale.permutation.importance) {
      importance.mode <- 2
    } else {
      importance.mode <- 3
    }
  } else {
    stop("Error: Unknown importance mode.")
  }

  ## Split select weights: NULL for no weights
  if (is.null(split.select.weights)) {
    split.select.weights <- c(0,0)
    use.split.select.weights <- FALSE
  } else {
    use.split.select.weights <- TRUE
  }

  ## Always split variables: NULL for no variables
  if (is.null(always.split.variables)) {
    always.split.variables <- c("0", "0")
    use.always.split.variables <- FALSE
  } else {
    use.always.split.variables <- TRUE
  }

  if (use.split.select.weights & use.always.split.variables) {
    stop("Error: Please use only one option of use.split.select.weights and use.always.split.variables.")
  }
  
  ## Splitting rule
  if (is.null(splitrule)) {
    splitrule <- 1
  } else if (treetype == 5 & splitrule == "logrank") {
    splitrule <- 1
  } else if (treetype == 5 & splitrule == "auc") {
    splitrule <- 2
  } else {
    stop("Error: Unknown splitrule.")
  }

  ## Prediction mode always false. Use predict.ranger() method.
  prediction.mode <- FALSE

  ## No loaded forest object
  loaded.forest <- list()
  
  ## Call Ranger
  result <- rangerCpp(treetype, dependent.variable.name, memory.mode, data.final, variable.names, mtry,
              num.trees, verbose, seed, num.threads, write.forest, importance.mode,
              min.node.size, split.select.weights, use.split.select.weights,
              always.split.variables, use.always.split.variables,
              status.variable.name, prediction.mode, loaded.forest, sparse.data,
              replace, probability, splitrule)

  if (length(result) == 0) {
    stop("Internal error.")
  }

  ## Prepare results
  result$predictions <- drop(do.call(rbind, result$predictions))
  if (importance.mode != 0) {
    names(result$variable.importance) <- all.independent.variable.names
  }

  if (treetype == 1) {
    result$predictions <- factor(result$predictions, levels = 1:nlevels(response),
                                 labels = levels(response))
    result$classification.table <- table(result$predictions, unlist(data[, dependent.variable.name]), dnn = c("predicted", "true"))
  } else if (treetype == 5) {
    result$chf <- result$predictions
    result$predictions <- NULL
    result$survival <- exp(-result$chf)
  } else if (treetype == 9) {
    result$predictions <- factor(result$predictions, levels = 1:nlevels(response),
                                 labels = levels(response))
    result$classification.table <- table(result$predictions, unlist(data[, dependent.variable.name]), dnn = c("predicted", "true"))
  }

  if (treetype == 1) {
    result$treetype <- "Classification"
  } else if (treetype == 3) {
    result$treetype <- "Regression"
  } else if (treetype == 5) {
    result$treetype <- "Survival"
  } else if (treetype == 9) {
    result$treetype <- "Probability estimation"
  }
  if (treetype == 3) {
    result$r.squared <- 1 - result$prediction.error / var(response)
  }
  result$call <- match.call()
  result$memory.mode <- memory
  result$importance.mode <- importance
  result$num.samples <- nrow(data.final)

  ## Write forest object
  if (write.forest) {
    result$forest$levels <- levels(response)
    result$forest$independent.variable.names <- independent.variable.names
    result$forest$treetype <- result$treetype
    class(result$forest) <- "ranger.forest"
  }

  class(result) <- "ranger"
  return(result)
}



<|MERGE_RESOLUTION|>--- conflicted
+++ resolved
@@ -31,14 +31,9 @@
 ##' Classification and regression forests are implemented as in the original Random Forest (Breiman 2001), survival forests as in Random Survival Forests (Ishwaran et al. 2008).
 ##'
 ##' The tree type is determined by the type of the dependent variable.
-<<<<<<< HEAD
-##' For factors Classification trees are grown, for numeric values Regression trees and for survival objects Survival trees.
-##' The Gini index is used as splitting rule for Classification and the estimated response variances for Regression.
-##' For Survival the log-rank test or an AUC-based splitting rule are available.
-=======
 ##' For factors classification trees are grown, for numeric values regression trees and for survival objects survival trees.
 ##' The Gini index is used as splitting rule for classification, the estimated response variances for regression and the log-rank test for survival.
->>>>>>> c44ba3c3
+##' For Survival the log-rank test or an AUC-based splitting rule are available.
 ##'
 ##' With the \code{probability} option and factor dependent variable a probability forest is grown.
 ##' Here, the estimated response variances are used for splitting, as in regression forests.
