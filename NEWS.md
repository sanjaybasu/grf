<<<<<<< HEAD
##### Version 0.3.9
* Add p-values for variable importance.
=======
##### Version 0.4.3
* Add splitting by maximally selected rank statistics for survival forests
* Bug fixes

##### Version 0.4.2
* Add Windows multithreading support for new toolchain

##### Version 0.4.1
* Runtime improvement for regression forests on classification data

##### Version 0.4.0
* New CRAN version. New CRAN versions will be 0.x.0, development versions 0.x.y

##### Version 0.3.9
* Reduce memory usage of savest forest objects (changed child.nodeIDs interface)
>>>>>>> 9e5c0030

##### Version 0.3.8
* Remove tuning functions, please use mlr or caret

##### Version 0.3.7
* Fix bug with alternative interface and prediction
* Small fixes

##### Version 0.3.6
* Add keep.inbag option to track in-bag counts
* Add option sample.fraction for fraction of sampled observations

##### Version 0.3.5
* Add tree-wise split.select.weights

##### Version 0.3.4
* Add predict.all option in predict() to get individual predictions for each tree for classification and regression
* Small changes in documentation

##### Version 0.3.3
* Add case-specific random forests

##### Version 0.3.2
* Add case weights (weighted bootstrapping or subsampling)

##### Version 0.3.1
* Catch error of outdated gcc not supporting C++11 completely

##### Version 0.3.0
* Allow the user to interrupt computation from R
* Transpose classification.table and rename to confusion.matrix
* Respect R seed for prediction
* Memory improvements for variable importance computation
* Fix bug: Probability prediction for single observations
* Fix bug: Results not identical when using alternative interface

##### Version 0.2.7 
* Small fixes for Solaris compiler

##### Version 0.2.6 
* Add C-index splitting
* Fix NA SNP handling

##### Version 0.2.5 
* Fix matrix and gwaa alternative survival interface
* Version submitted to JSS

##### Version 0.2.4 
* Small changes in documentation

##### Version 0.2.3 
* Preallocate memory for splitting

##### Version 0.2.2 
* Remove recursive splitting

##### Version 0.2.1 
* Allow matrix as input data in R version

##### Version 0.2.0 
* Fix prediction of classification forests in R

##### Version 0.1.9 
* Speedup growing for continuous covariates
* Add memory save option to save memory for very large datasets (but slower)
* Remove memory mode option from R version since no performance gain

##### Version 0.1.8 
* Fix problems when using Rcpp <0.11.4

##### Version 0.1.7 
* Add option to split on unordered categorical covariates

##### Version 0.1.6 
* Optimize memory management for very large survival forests

##### Version  0.1.5 
* Set required Rcpp version to 0.11.2
* Fix large $call objects when using BatchJobs
* Add details and example on GenABEL usage to documentation
* Minor changes to documentation

##### Version 0.1.4 
* Speedup for survival forests with continuous covariates
* R version: Generate seed from R. It is no longer necessary to set the
  seed argument in ranger calls.

##### Version 0.1.3 
* Windows support for R version (without multithreading)

##### Version 0.1.2 
* Speedup growing of regression and probability prediction forests
* Prediction forests are now handled like regression forests: MSE used for
	prediction error and permutation importance
* Fixed name conflict with randomForest package for "importance"
* Fixed a bug: prediction function is now working for probability
	prediction forests
* Slot "predictions" for probability forests now contains class probabilities
* importance function is now working even if randomForest package is
	loaded after ranger
* Fixed a bug: Split selection weights are now working as expected
* Small changes in documentation<|MERGE_RESOLUTION|>--- conflicted
+++ resolved
@@ -1,7 +1,6 @@
-<<<<<<< HEAD
-##### Version 0.3.9
+##### Version 0.4.4
 * Add p-values for variable importance.
-=======
+
 ##### Version 0.4.3
 * Add splitting by maximally selected rank statistics for survival forests
 * Bug fixes
@@ -17,7 +16,6 @@
 
 ##### Version 0.3.9
 * Reduce memory usage of savest forest objects (changed child.nodeIDs interface)
->>>>>>> 9e5c0030
 
 ##### Version 0.3.8
 * Remove tuning functions, please use mlr or caret
