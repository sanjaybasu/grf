--- conflicted
+++ resolved
@@ -174,7 +174,6 @@
   return result;
 }
 
-<<<<<<< HEAD
 // TODO: Test
 // TODO: Profile
 // TODO: Redundancies with logrank splitting
@@ -242,8 +241,6 @@
   return result;
 }
 
-=======
->>>>>>> ca82d3a4
 void TreeSurvival::computeDeathCounts(size_t* num_deaths, size_t* num_samples_at_risk, size_t& num_unique_death_times,
     size_t nodeID) {
 
