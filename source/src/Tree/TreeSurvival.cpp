/*-------------------------------------------------------------------------------
 This file is part of Ranger.

 Ranger is free software: you can redistribute it and/or modify
 it under the terms of the GNU General Public License as published by
 the Free Software Foundation, either version 3 of the License, or
 (at your option) any later version.

 Ranger is distributed in the hope that it will be useful,
 but WITHOUT ANY WARRANTY; without even the implied warranty of
 MERCHANTABILITY or FITNESS FOR A PARTICULAR PURPOSE. See the
 GNU General Public License for more details.

 You should have received a copy of the GNU General Public License
 along with Ranger. If not, see <http://www.gnu.org/licenses/>.

 Written by:

 Marvin N. Wright
 Institut für Medizinische Biometrie und Statistik
 Universität zu Lübeck
 Ratzeburger Allee 160
 23562 Lübeck

 http://www.imbs-luebeck.de
 wright@imbs.uni-luebeck.de
 #-------------------------------------------------------------------------------*/

#include <algorithm>
#include <cmath>
#include <iostream>
#include <iterator>
#include <numeric>
#include <vector>

#include "utility.h"
#include "TreeSurvival.h"
#include "Data.h"

TreeSurvival::TreeSurvival(std::vector<double>* unique_timepoints, size_t status_varID,
    std::vector<size_t>* response_timepointIDs) :
    status_varID(status_varID), unique_timepoints(unique_timepoints), response_timepointIDs(response_timepointIDs), num_deaths(
        0), num_samples_at_risk(0) {
  this->num_timepoints = unique_timepoints->size();
}

TreeSurvival::TreeSurvival(std::vector<std::vector<size_t>>& child_nodeIDs, std::vector<size_t>& split_varIDs,
    std::vector<double>& split_values, std::vector<std::vector<double>> chf, std::vector<double>* unique_timepoints,
    std::vector<size_t>* response_timepointIDs) :
    Tree(child_nodeIDs, split_varIDs, split_values), status_varID(0), unique_timepoints(unique_timepoints), response_timepointIDs(
        response_timepointIDs), chf(chf), num_deaths(0), num_samples_at_risk(0) {
  this->num_timepoints = unique_timepoints->size();
}

TreeSurvival::~TreeSurvival() {
}

void TreeSurvival::initInternal() {
  // Number of deaths and samples at risk for each timepoint
  num_deaths = new size_t[num_timepoints];
  num_samples_at_risk = new size_t[num_timepoints];
}

void TreeSurvival::addPrediction(size_t nodeID, size_t sampleID) {
  predictions[sampleID] = chf[nodeID];
}

void TreeSurvival::appendToFileInternal(std::ofstream& file) {

  // Convert to vector without empty elements and save
  std::vector<size_t> terminal_nodes;
  std::vector<std::vector<double>> chf_vector;
  for (size_t i = 0; i < chf.size(); ++i) {
    if (!chf[i].empty()) {
      terminal_nodes.push_back(i);
      chf_vector.push_back(chf[i]);
    }
  }
  saveVector1D(terminal_nodes, file);
  saveVector2D(chf_vector, file);
}

bool TreeSurvival::splitNodeInternal(size_t nodeID, std::vector<size_t>& possible_split_varIDs) {

  double best_decrease = -1;
  size_t best_varID = 0;
  double best_value = 0;

  size_t num_unique_death_times = 0;
  computeDeathCounts(num_unique_death_times, nodeID);

  // Stop early if no split posssible
  if (sampleIDs[nodeID].size() >= 2 * min_node_size) {
    findBestSplit(nodeID, possible_split_varIDs, num_unique_death_times, best_value, best_varID, best_decrease);
  }

  bool result = false;

  // Stop and save CHF if no good split found (this is terminal node).
  if (best_decrease < 0) {
    std::vector<double> chf_temp;
    double chf_value = 0;
    for (size_t i = 0; i < num_timepoints; ++i) {
      if (num_samples_at_risk[i] != 0) {
        chf_value += (double) num_deaths[i] / (double) num_samples_at_risk[i];
      }
      chf_temp.push_back(chf_value);
    }
    chf[nodeID] = chf_temp;
    result = true;
  } else {
    // If not terminal node save best values
    split_varIDs[nodeID] = best_varID;
    split_values[nodeID] = best_value;
  }

  return result;
}

void TreeSurvival::createEmptyNodeInternal() {
  chf.push_back(std::vector<double>());
}

double TreeSurvival::computePredictionAccuracyInternal() {

  // Compute summed chf for samples
  std::vector<double> sum_chf;
  for (size_t i = 0; i < predictions.size(); ++i) {
    sum_chf.push_back(std::accumulate(predictions[i].begin(), predictions[i].end(), 0));
  }

  // Return concordance index
  return computeConcordanceIndex(data, sum_chf, dependent_varID, status_varID, oob_sampleIDs);
}

void TreeSurvival::findBestSplit(size_t nodeID, std::vector<size_t>& possible_split_varIDs,
    size_t num_unique_death_times, double& best_value, size_t& best_varID, double& best_decrease) {

  // For all possible split variables
  for (auto& varID : possible_split_varIDs) {

<<<<<<< HEAD
    // Create possible split values
    std::vector<double> possible_split_values;
    data->getAllValues(possible_split_values, sampleIDs[nodeID], varID);
=======
  computeDeathCounts(nodeID);
>>>>>>> 54df1143

    // Try next variable if all equal for this
    if (possible_split_values.size() == 0) {
      continue;
    }

    if (splitrule == LOGRANK) {
      findBestSplitValueLogRank(nodeID, varID, possible_split_values, num_unique_death_times, best_value, best_varID,
          best_decrease);
    } else if (splitrule == AUC || splitrule == AUC_IGNORE_TIES) {
      findBestSplitValueAUC(nodeID, varID, possible_split_values, best_value, best_varID, best_decrease);
    }
  }
}

void TreeSurvival::findBestSplitValueLogRank(size_t nodeID, size_t varID, std::vector<double>& possible_split_values,
    size_t num_unique_death_times, double& best_value, size_t& best_varID, double& best_logrank) {

  // If the column consists only of gwa data
  if ((possible_split_values.size() == 2 && possible_split_values[0] == 0 && possible_split_values[1] == 1)
      || (possible_split_values.size() == 3 && possible_split_values[0] == 0 && possible_split_values[1] == 1
          && possible_split_values[2] == 2)) {
    findBestSplitValueLogRankGWA(nodeID, varID, best_value, best_varID, best_logrank);
  } else {

<<<<<<< HEAD
    // For all possible split values
    for (auto& split_value : possible_split_values) {

      // Compute logrank and use split if better than before
      double logrank = computeLogRankTest(nodeID, varID, split_value, num_unique_death_times);
      if (logrank > best_logrank) {
        best_value = split_value;
        best_varID = varID;
        best_logrank = logrank;

      }
=======
      // Find best split value
      findBestSplitValueLogRank(nodeID, varID, possible_split_values, best_value, best_varID, best_logrank);
>>>>>>> 54df1143
    }
  }

}

void TreeSurvival::findBestSplitValueAUC(size_t nodeID, size_t varID, std::vector<double>& possible_split_values,
    double& best_value, size_t& best_varID, double& best_auc) {

  size_t num_node_samples = sampleIDs[nodeID].size();
  size_t num_splits = possible_split_values.size();
  size_t num_possible_pairs = num_node_samples * (num_node_samples - 1) / 2;

  // Initialize
  double* num_count = new double[num_splits];
  double* num_total = new double[num_splits];
  size_t* num_samples_left_child = new size_t[num_splits];
  for (size_t i = 0; i < num_splits; ++i) {
    num_count[i] = num_possible_pairs;
    num_total[i] = num_possible_pairs;
    num_samples_left_child[i] = 0;
  }

  // For all pairs
  for (size_t k = 0; k < num_node_samples; ++k) {
    size_t sample_k = sampleIDs[nodeID][k];
    double time_k = data->get(sample_k, dependent_varID);
    double status_k = data->get(sample_k, status_varID);
    double value_k = data->get(sample_k, varID);

    // Count samples in left node
    for (size_t i = 0; i < num_splits; ++i) {
      double split_value = possible_split_values[i];
      if (value_k <= split_value) {
        ++num_samples_left_child[i];
      }
    }

    for (size_t l = k + 1; l < num_node_samples; ++l) {
      size_t sample_l = sampleIDs[nodeID][l];
      double time_l = data->get(sample_l, dependent_varID);
      double status_l = data->get(sample_l, status_varID);
      double value_l = data->get(sample_l, varID);

      // Compute split
      computeAucSplit(time_k, time_l, status_k, status_l, value_k, value_l, num_splits, possible_split_values,
          num_count, num_total);
    }
  }

  for (size_t i = 0; i < num_splits; ++i) {
    // Do not consider this split point if fewer than min_node_size samples in one node
    size_t num_samples_right_child = num_node_samples - num_samples_left_child[i];
    if (num_samples_left_child[i] < min_node_size || num_samples_right_child < min_node_size) {
      continue;
    } else {
      double auc = fabs((num_count[i] / 2) / num_total[i] - 0.5);
      if (auc > best_auc) {
        best_value = possible_split_values[i];
        best_varID = varID;
        best_auc = auc;
      }
    }
  }

  // Clean up
  delete[] num_count;
  delete[] num_total;
  delete[] num_samples_left_child;
}

void TreeSurvival::computeDeathCounts(size_t nodeID) {

// Initialize
  for (size_t i = 0; i < num_timepoints; ++i) {
    num_deaths[i] = 0;
    num_samples_at_risk[i] = 0;
  }

  for (auto& sampleID : sampleIDs[nodeID]) {
    double survival_time = data->get(sampleID, dependent_varID);

    size_t t = 0;
    while (t < num_timepoints && (*unique_timepoints)[t] < survival_time) {
      ++num_samples_at_risk[t];
      ++t;
    }

    // Now t is the survival time, add to at risk and to death if death
    if (t < num_timepoints) {
      if (data->get(sampleID, status_varID) == 1) {
        ++num_samples_at_risk[t];
        ++num_deaths[t];
      }
    }
  }
<<<<<<< HEAD

// Count unique death times
  for (size_t j = 0; j < num_timepoints; ++j) {
    if (num_deaths[j] > 0) {
      ++num_unique_death_times;
    }
  }

}

double TreeSurvival::computeLogRankTest(size_t nodeID, size_t varID, double split_value,
    size_t num_unique_death_times) {

  double nominator = 0;
  double denominator_squared = 0;

// Initialize
  for (size_t i = 0; i < num_timepoints; ++i) {
    num_deaths_left_child[i] = 0;
    num_samples_at_risk_left_child[i] = 0;
  }

  size_t num_samples_left_child = 0;
  computeChildDeathCounts(nodeID, varID, split_value, &num_samples_left_child);

// Do not consider this split point if fewer than min_node_size samples in one node
  size_t num_samples_right_child = sampleIDs[nodeID].size() - num_samples_left_child;
  if (num_samples_left_child < min_node_size || num_samples_right_child < min_node_size) {
    return -1;
  }

  for (size_t t = 0; t < num_timepoints; ++t) {

    if (num_samples_at_risk[t] < 2) {
      continue;
    }

    // Nominator and demoninator for log-rank test, notation from Ishwaran et al.
    double di = (double) num_deaths[t];
    double di1 = (double) num_deaths_left_child[t];
    double Yi = (double) num_samples_at_risk[t];
    double Yi1 = (double) num_samples_at_risk_left_child[t];
    nominator += di1 - Yi1 * (di / Yi);
    denominator_squared += (Yi1 / Yi) * (1.0 - Yi1 / Yi) * ((Yi - di) / (Yi - 1)) * di;
  }

  if (denominator_squared != 0) {
    return (fabs(nominator / sqrt(denominator_squared)));
  } else {
    return -1;
  }

=======
>>>>>>> 54df1143
}

void TreeSurvival::computeChildDeathCounts(size_t nodeID, size_t varID, std::vector<double>& possible_split_values,
    size_t* num_samples_right_child, size_t* delta_samples_at_risk_right_child, size_t* num_deaths_right_child) {
  size_t num_splits = possible_split_values.size();

<<<<<<< HEAD
// Count deaths and samples at risk in left child for this split
=======
  // Count deaths in right child per timepoint and possbile split
>>>>>>> 54df1143
  for (auto& sampleID : sampleIDs[nodeID]) {
    double value = data->get(sampleID, varID);
    size_t survival_timeID = (*response_timepointIDs)[sampleID];

    // Count deaths until split_value reached
    for (size_t i = 0; i < num_splits; ++i) {

      if (value > possible_split_values[i]) {
        ++num_samples_right_child[i];
        ++delta_samples_at_risk_right_child[i * num_timepoints + survival_timeID];
        if (data->get(sampleID, status_varID) == 1) {
          ++num_deaths_right_child[i * num_timepoints + survival_timeID];
        }
      } else {
        break;
      }
    }
  }
}

<<<<<<< HEAD
void TreeSurvival::computeAucSplit(double time_k, double time_l, double status_k, double status_l, double value_k,
    double value_l, size_t num_splits, std::vector<double>& possible_split_values, double* num_count,
    double* num_total) {

  // TODO: In 1 variable?
  bool ignore_pair = false;
  bool do_nothing = false;

  double value_smaller = 0;
  double value_larger = 0;
  double status_smaller = 0;

  if (time_k < time_l) {
    value_smaller = value_k;
    value_larger = value_l;
    status_smaller = status_k;
  } else if (time_l < time_k) {
    value_smaller = value_l;
    value_larger = value_k;
    status_smaller = status_l;
  } else {
    // TODO: Shorter?
    // Tie in survival time
    if (status_k == 0 || status_l == 0) {
      ignore_pair = true;
    } else {
      if (splitrule == AUC_IGNORE_TIES) {
        ignore_pair = true;
      } else {
        if (value_k == value_l) {
          // Tie in survival time and in covariate
          ignore_pair = true;
        } else {
          // Tie in survival time in covariate
          do_nothing = true;
        }
      }
    }
  }

  // Do not count if smaller time censored
  if (status_smaller == 0) {
    ignore_pair = true;
  }

  if (ignore_pair) {
    for (size_t i = 0; i < num_splits; ++i) {
      --num_count[i];
      --num_total[i];
    }
  } else if (do_nothing) {
    // Do nothing
  } else {
    for (size_t i = 0; i < num_splits; ++i) {
      double split_value = possible_split_values[i];

      if (value_smaller <= split_value && value_larger > split_value) {
        ++num_count[i];
      } else if (value_smaller > split_value && value_larger <= split_value) {
        --num_count[i];
      } else if (value_smaller <= split_value && value_larger <= split_value) {
        break;
      }
    }
  }

}

void TreeSurvival::findBestSplitValueLogRankGWA(size_t nodeID, size_t varID, double& best_value, size_t& best_varID,
    double& best_logrank) {

  double nominator_split_0 = 0;
  double nominator_split_1 = 0;
  double denominator_squared_split_0 = 0;
  double denominator_squared_split_1 = 0;
  size_t all_samples_0 = 0;
  size_t all_samples_1 = 0;

  size_t* num_samples_at_risk_value = num_samples_at_risk_0;
  size_t* num_deaths_value = num_deaths_0;

// Initialize
  for (size_t i = 0; i < num_timepoints; ++i) {
    num_samples_at_risk_0[i] = 0;
    num_samples_at_risk_1[i] = 0;

    num_deaths_0[i] = 0;
    num_deaths_1[i] = 0;
  }

// Count deaths and samples at risk in left child for this split
  for (auto& sampleID : sampleIDs[nodeID]) {
    double value = data->get(sampleID, varID);
    double survival_time = data->get(sampleID, dependent_varID);

    if (value == 0) {
      ++all_samples_0;
      num_samples_at_risk_value = num_samples_at_risk_0;
      num_deaths_value = num_deaths_0;
    } else if (value == 1) {
      ++all_samples_1;
      num_samples_at_risk_value = num_samples_at_risk_1;
      num_deaths_value = num_deaths_1;
    }

    size_t t = 0;
    while (t < unique_timepoints->size() && (*unique_timepoints)[t] < survival_time) {
      ++num_samples_at_risk_value[t];
      ++t;
    }

    // Now t is the survival time, add to at risk and to death if death
    if (t < unique_timepoints->size()) {
      if (data->get(sampleID, status_varID) == 1) {
        ++num_samples_at_risk_value[t];
        ++num_deaths_value[t];
      }
    }
  }

// Do not consider this split point if fewer than min_node_size samples in one node
  size_t all_samples = sampleIDs[nodeID].size();
  bool split_okay_0 = true;
  if (all_samples_0 < min_node_size || (all_samples - all_samples_0) < min_node_size) {
    split_okay_0 = false;
  }
  bool split_okay_1 = true;
  if ((all_samples_0 + all_samples_1) < min_node_size
      || (all_samples - all_samples_0 - all_samples_1) < min_node_size) {
    split_okay_1 = false;
  }
  if (!split_okay_0 && !split_okay_1) {
    return;
  }
=======
void TreeSurvival::findBestSplitValueLogRank(size_t nodeID, size_t varID, std::vector<double>& possible_split_values,
    double& best_value, size_t& best_varID, double& best_logrank) {
  size_t num_splits = possible_split_values.size();

  // Initialize
  size_t* num_deaths_right_child = new size_t[num_splits * num_timepoints];
  size_t* delta_samples_at_risk_right_child = new size_t[num_splits * num_timepoints];
  for (size_t i = 0; i < num_splits * num_timepoints; ++i) {
    num_deaths_right_child[i] = 0;
    delta_samples_at_risk_right_child[i] = 0;
  }
  size_t* num_samples_right_child = new size_t[num_splits];
  for (size_t i = 0; i < num_splits; ++i) {
    num_samples_right_child[i] = 0;
  }

  computeChildDeathCounts(nodeID, varID, possible_split_values, num_samples_right_child,
      delta_samples_at_risk_right_child, num_deaths_right_child);
>>>>>>> 54df1143

  // Compute logrank test for all splits and use best
  for (size_t i = 0; i < num_splits; ++i) {
    double nominator = 0;
    double denominator_squared = 0;

    // Stop if minimal node size reached
    size_t num_samples_left_child = sampleIDs[nodeID].size() - num_samples_right_child[i];
    if (num_samples_right_child[i] < min_node_size || num_samples_left_child < min_node_size) {
      continue;
    }

    // Compute logrank test statistic for this split
    size_t num_samples_at_risk_right_child = num_samples_right_child[i];
    for (size_t t = 0; t < num_timepoints; ++t) {
      if (num_samples_at_risk[t] < 2) {
        break;
      }

<<<<<<< HEAD
    if (split_okay_1) {
      double di1_split_1 = (double) (num_deaths_0[t] + num_deaths_1[t]);
      double Yi1_split_1 = (double) (num_samples_at_risk_0[t] + num_samples_at_risk_1[t]);
      nominator_split_1 += di1_split_1 - Yi1_split_1 * (di / Yi);
      denominator_squared_split_1 += (Yi1_split_1 / Yi) * (1.0 - Yi1_split_1 / Yi) * temp;
    }
  }
=======
      if (num_deaths[t] > 0) {
        // Nominator and demoninator for log-rank test, notation from Ishwaran et al.
        double di = (double) num_deaths[t];
        double di1 = (double) num_deaths_right_child[i * num_timepoints + t];
        double Yi = (double) num_samples_at_risk[t];
        double Yi1 = (double) num_samples_at_risk_right_child;
        nominator += di1 - Yi1 * (di / Yi);
        denominator_squared += (Yi1 / Yi) * (1.0 - Yi1 / Yi) * ((Yi - di) / (Yi - 1)) * di;
      }

      // Reduce number of samples at risk for next timepoint
      num_samples_at_risk_right_child -= delta_samples_at_risk_right_child[i * num_timepoints + t];
    }
    double logrank = -1;
    if (denominator_squared != 0) {
      logrank = fabs(nominator / sqrt(denominator_squared));
    }

    if (logrank > best_logrank) {
      best_value = possible_split_values[i];
      best_varID = varID;
      best_logrank = logrank;
    }
  }

  delete[] num_deaths_right_child;
  delete[] delta_samples_at_risk_right_child;
  delete[] num_samples_right_child;
>>>>>>> 54df1143
}
<|MERGE_RESOLUTION|>--- conflicted
+++ resolved
@@ -86,12 +86,11 @@
   size_t best_varID = 0;
   double best_value = 0;
 
-  size_t num_unique_death_times = 0;
-  computeDeathCounts(num_unique_death_times, nodeID);
+  computeDeathCounts(nodeID);
 
   // Stop early if no split posssible
   if (sampleIDs[nodeID].size() >= 2 * min_node_size) {
-    findBestSplit(nodeID, possible_split_varIDs, num_unique_death_times, best_value, best_varID, best_decrease);
+    findBestSplit(nodeID, possible_split_varIDs, best_value, best_varID, best_decrease);
   }
 
   bool result = false;
@@ -133,19 +132,15 @@
   return computeConcordanceIndex(data, sum_chf, dependent_varID, status_varID, oob_sampleIDs);
 }
 
-void TreeSurvival::findBestSplit(size_t nodeID, std::vector<size_t>& possible_split_varIDs,
-    size_t num_unique_death_times, double& best_value, size_t& best_varID, double& best_decrease) {
+void TreeSurvival::findBestSplit(size_t nodeID, std::vector<size_t>& possible_split_varIDs, double& best_value,
+    size_t& best_varID, double& best_decrease) {
 
   // For all possible split variables
   for (auto& varID : possible_split_varIDs) {
 
-<<<<<<< HEAD
     // Create possible split values
     std::vector<double> possible_split_values;
     data->getAllValues(possible_split_values, sampleIDs[nodeID], varID);
-=======
-  computeDeathCounts(nodeID);
->>>>>>> 54df1143
 
     // Try next variable if all equal for this
     if (possible_split_values.size() == 0) {
@@ -153,8 +148,7 @@
     }
 
     if (splitrule == LOGRANK) {
-      findBestSplitValueLogRank(nodeID, varID, possible_split_values, num_unique_death_times, best_value, best_varID,
-          best_decrease);
+      findBestSplitValueLogRank(nodeID, varID, possible_split_values, best_value, best_varID, best_decrease);
     } else if (splitrule == AUC || splitrule == AUC_IGNORE_TIES) {
       findBestSplitValueAUC(nodeID, varID, possible_split_values, best_value, best_varID, best_decrease);
     }
@@ -162,34 +156,70 @@
 }
 
 void TreeSurvival::findBestSplitValueLogRank(size_t nodeID, size_t varID, std::vector<double>& possible_split_values,
-    size_t num_unique_death_times, double& best_value, size_t& best_varID, double& best_logrank) {
-
-  // If the column consists only of gwa data
-  if ((possible_split_values.size() == 2 && possible_split_values[0] == 0 && possible_split_values[1] == 1)
-      || (possible_split_values.size() == 3 && possible_split_values[0] == 0 && possible_split_values[1] == 1
-          && possible_split_values[2] == 2)) {
-    findBestSplitValueLogRankGWA(nodeID, varID, best_value, best_varID, best_logrank);
-  } else {
-
-<<<<<<< HEAD
-    // For all possible split values
-    for (auto& split_value : possible_split_values) {
-
-      // Compute logrank and use split if better than before
-      double logrank = computeLogRankTest(nodeID, varID, split_value, num_unique_death_times);
-      if (logrank > best_logrank) {
-        best_value = split_value;
-        best_varID = varID;
-        best_logrank = logrank;
-
-      }
-=======
-      // Find best split value
-      findBestSplitValueLogRank(nodeID, varID, possible_split_values, best_value, best_varID, best_logrank);
->>>>>>> 54df1143
-    }
-  }
-
+    double& best_value, size_t& best_varID, double& best_logrank) {
+  size_t num_splits = possible_split_values.size();
+
+  // Initialize
+  size_t* num_deaths_right_child = new size_t[num_splits * num_timepoints];
+  size_t* delta_samples_at_risk_right_child = new size_t[num_splits * num_timepoints];
+  for (size_t i = 0; i < num_splits * num_timepoints; ++i) {
+    num_deaths_right_child[i] = 0;
+    delta_samples_at_risk_right_child[i] = 0;
+  }
+  size_t* num_samples_right_child = new size_t[num_splits];
+  for (size_t i = 0; i < num_splits; ++i) {
+    num_samples_right_child[i] = 0;
+  }
+
+  computeChildDeathCounts(nodeID, varID, possible_split_values, num_samples_right_child,
+      delta_samples_at_risk_right_child, num_deaths_right_child);
+
+  // Compute logrank test for all splits and use best
+  for (size_t i = 0; i < num_splits; ++i) {
+    double nominator = 0;
+    double denominator_squared = 0;
+
+    // Stop if minimal node size reached
+    size_t num_samples_left_child = sampleIDs[nodeID].size() - num_samples_right_child[i];
+    if (num_samples_right_child[i] < min_node_size || num_samples_left_child < min_node_size) {
+      continue;
+    }
+
+    // Compute logrank test statistic for this split
+    size_t num_samples_at_risk_right_child = num_samples_right_child[i];
+    for (size_t t = 0; t < num_timepoints; ++t) {
+      if (num_samples_at_risk[t] < 2) {
+        break;
+      }
+
+      if (num_deaths[t] > 0) {
+        // Nominator and demoninator for log-rank test, notation from Ishwaran et al.
+        double di = (double) num_deaths[t];
+        double di1 = (double) num_deaths_right_child[i * num_timepoints + t];
+        double Yi = (double) num_samples_at_risk[t];
+        double Yi1 = (double) num_samples_at_risk_right_child;
+        nominator += di1 - Yi1 * (di / Yi);
+        denominator_squared += (Yi1 / Yi) * (1.0 - Yi1 / Yi) * ((Yi - di) / (Yi - 1)) * di;
+      }
+
+      // Reduce number of samples at risk for next timepoint
+      num_samples_at_risk_right_child -= delta_samples_at_risk_right_child[i * num_timepoints + t];
+    }
+    double logrank = -1;
+    if (denominator_squared != 0) {
+      logrank = fabs(nominator / sqrt(denominator_squared));
+    }
+
+    if (logrank > best_logrank) {
+      best_value = possible_split_values[i];
+      best_varID = varID;
+      best_logrank = logrank;
+    }
+  }
+
+  delete[] num_deaths_right_child;
+  delete[] delta_samples_at_risk_right_child;
+  delete[] num_samples_right_child;
 }
 
 void TreeSurvival::findBestSplitValueAUC(size_t nodeID, size_t varID, std::vector<double>& possible_split_values,
@@ -199,7 +229,7 @@
   size_t num_splits = possible_split_values.size();
   size_t num_possible_pairs = num_node_samples * (num_node_samples - 1) / 2;
 
-  // Initialize
+// Initialize
   double* num_count = new double[num_splits];
   double* num_total = new double[num_splits];
   size_t* num_samples_left_child = new size_t[num_splits];
@@ -209,7 +239,7 @@
     num_samples_left_child[i] = 0;
   }
 
-  // For all pairs
+// For all pairs
   for (size_t k = 0; k < num_node_samples; ++k) {
     size_t sample_k = sampleIDs[nodeID][k];
     double time_k = data->get(sample_k, dependent_varID);
@@ -251,7 +281,7 @@
     }
   }
 
-  // Clean up
+// Clean up
   delete[] num_count;
   delete[] num_total;
   delete[] num_samples_left_child;
@@ -282,72 +312,13 @@
       }
     }
   }
-<<<<<<< HEAD
-
-// Count unique death times
-  for (size_t j = 0; j < num_timepoints; ++j) {
-    if (num_deaths[j] > 0) {
-      ++num_unique_death_times;
-    }
-  }
-
-}
-
-double TreeSurvival::computeLogRankTest(size_t nodeID, size_t varID, double split_value,
-    size_t num_unique_death_times) {
-
-  double nominator = 0;
-  double denominator_squared = 0;
-
-// Initialize
-  for (size_t i = 0; i < num_timepoints; ++i) {
-    num_deaths_left_child[i] = 0;
-    num_samples_at_risk_left_child[i] = 0;
-  }
-
-  size_t num_samples_left_child = 0;
-  computeChildDeathCounts(nodeID, varID, split_value, &num_samples_left_child);
-
-// Do not consider this split point if fewer than min_node_size samples in one node
-  size_t num_samples_right_child = sampleIDs[nodeID].size() - num_samples_left_child;
-  if (num_samples_left_child < min_node_size || num_samples_right_child < min_node_size) {
-    return -1;
-  }
-
-  for (size_t t = 0; t < num_timepoints; ++t) {
-
-    if (num_samples_at_risk[t] < 2) {
-      continue;
-    }
-
-    // Nominator and demoninator for log-rank test, notation from Ishwaran et al.
-    double di = (double) num_deaths[t];
-    double di1 = (double) num_deaths_left_child[t];
-    double Yi = (double) num_samples_at_risk[t];
-    double Yi1 = (double) num_samples_at_risk_left_child[t];
-    nominator += di1 - Yi1 * (di / Yi);
-    denominator_squared += (Yi1 / Yi) * (1.0 - Yi1 / Yi) * ((Yi - di) / (Yi - 1)) * di;
-  }
-
-  if (denominator_squared != 0) {
-    return (fabs(nominator / sqrt(denominator_squared)));
-  } else {
-    return -1;
-  }
-
-=======
->>>>>>> 54df1143
 }
 
 void TreeSurvival::computeChildDeathCounts(size_t nodeID, size_t varID, std::vector<double>& possible_split_values,
     size_t* num_samples_right_child, size_t* delta_samples_at_risk_right_child, size_t* num_deaths_right_child) {
   size_t num_splits = possible_split_values.size();
 
-<<<<<<< HEAD
-// Count deaths and samples at risk in left child for this split
-=======
   // Count deaths in right child per timepoint and possbile split
->>>>>>> 54df1143
   for (auto& sampleID : sampleIDs[nodeID]) {
     double value = data->get(sampleID, varID);
     size_t survival_timeID = (*response_timepointIDs)[sampleID];
@@ -368,7 +339,6 @@
   }
 }
 
-<<<<<<< HEAD
 void TreeSurvival::computeAucSplit(double time_k, double time_l, double status_k, double status_l, double value_k,
     double value_l, size_t num_splits, std::vector<double>& possible_split_values, double* num_count,
     double* num_total) {
@@ -436,148 +406,3 @@
   }
 
 }
-
-void TreeSurvival::findBestSplitValueLogRankGWA(size_t nodeID, size_t varID, double& best_value, size_t& best_varID,
-    double& best_logrank) {
-
-  double nominator_split_0 = 0;
-  double nominator_split_1 = 0;
-  double denominator_squared_split_0 = 0;
-  double denominator_squared_split_1 = 0;
-  size_t all_samples_0 = 0;
-  size_t all_samples_1 = 0;
-
-  size_t* num_samples_at_risk_value = num_samples_at_risk_0;
-  size_t* num_deaths_value = num_deaths_0;
-
-// Initialize
-  for (size_t i = 0; i < num_timepoints; ++i) {
-    num_samples_at_risk_0[i] = 0;
-    num_samples_at_risk_1[i] = 0;
-
-    num_deaths_0[i] = 0;
-    num_deaths_1[i] = 0;
-  }
-
-// Count deaths and samples at risk in left child for this split
-  for (auto& sampleID : sampleIDs[nodeID]) {
-    double value = data->get(sampleID, varID);
-    double survival_time = data->get(sampleID, dependent_varID);
-
-    if (value == 0) {
-      ++all_samples_0;
-      num_samples_at_risk_value = num_samples_at_risk_0;
-      num_deaths_value = num_deaths_0;
-    } else if (value == 1) {
-      ++all_samples_1;
-      num_samples_at_risk_value = num_samples_at_risk_1;
-      num_deaths_value = num_deaths_1;
-    }
-
-    size_t t = 0;
-    while (t < unique_timepoints->size() && (*unique_timepoints)[t] < survival_time) {
-      ++num_samples_at_risk_value[t];
-      ++t;
-    }
-
-    // Now t is the survival time, add to at risk and to death if death
-    if (t < unique_timepoints->size()) {
-      if (data->get(sampleID, status_varID) == 1) {
-        ++num_samples_at_risk_value[t];
-        ++num_deaths_value[t];
-      }
-    }
-  }
-
-// Do not consider this split point if fewer than min_node_size samples in one node
-  size_t all_samples = sampleIDs[nodeID].size();
-  bool split_okay_0 = true;
-  if (all_samples_0 < min_node_size || (all_samples - all_samples_0) < min_node_size) {
-    split_okay_0 = false;
-  }
-  bool split_okay_1 = true;
-  if ((all_samples_0 + all_samples_1) < min_node_size
-      || (all_samples - all_samples_0 - all_samples_1) < min_node_size) {
-    split_okay_1 = false;
-  }
-  if (!split_okay_0 && !split_okay_1) {
-    return;
-  }
-=======
-void TreeSurvival::findBestSplitValueLogRank(size_t nodeID, size_t varID, std::vector<double>& possible_split_values,
-    double& best_value, size_t& best_varID, double& best_logrank) {
-  size_t num_splits = possible_split_values.size();
-
-  // Initialize
-  size_t* num_deaths_right_child = new size_t[num_splits * num_timepoints];
-  size_t* delta_samples_at_risk_right_child = new size_t[num_splits * num_timepoints];
-  for (size_t i = 0; i < num_splits * num_timepoints; ++i) {
-    num_deaths_right_child[i] = 0;
-    delta_samples_at_risk_right_child[i] = 0;
-  }
-  size_t* num_samples_right_child = new size_t[num_splits];
-  for (size_t i = 0; i < num_splits; ++i) {
-    num_samples_right_child[i] = 0;
-  }
-
-  computeChildDeathCounts(nodeID, varID, possible_split_values, num_samples_right_child,
-      delta_samples_at_risk_right_child, num_deaths_right_child);
->>>>>>> 54df1143
-
-  // Compute logrank test for all splits and use best
-  for (size_t i = 0; i < num_splits; ++i) {
-    double nominator = 0;
-    double denominator_squared = 0;
-
-    // Stop if minimal node size reached
-    size_t num_samples_left_child = sampleIDs[nodeID].size() - num_samples_right_child[i];
-    if (num_samples_right_child[i] < min_node_size || num_samples_left_child < min_node_size) {
-      continue;
-    }
-
-    // Compute logrank test statistic for this split
-    size_t num_samples_at_risk_right_child = num_samples_right_child[i];
-    for (size_t t = 0; t < num_timepoints; ++t) {
-      if (num_samples_at_risk[t] < 2) {
-        break;
-      }
-
-<<<<<<< HEAD
-    if (split_okay_1) {
-      double di1_split_1 = (double) (num_deaths_0[t] + num_deaths_1[t]);
-      double Yi1_split_1 = (double) (num_samples_at_risk_0[t] + num_samples_at_risk_1[t]);
-      nominator_split_1 += di1_split_1 - Yi1_split_1 * (di / Yi);
-      denominator_squared_split_1 += (Yi1_split_1 / Yi) * (1.0 - Yi1_split_1 / Yi) * temp;
-    }
-  }
-=======
-      if (num_deaths[t] > 0) {
-        // Nominator and demoninator for log-rank test, notation from Ishwaran et al.
-        double di = (double) num_deaths[t];
-        double di1 = (double) num_deaths_right_child[i * num_timepoints + t];
-        double Yi = (double) num_samples_at_risk[t];
-        double Yi1 = (double) num_samples_at_risk_right_child;
-        nominator += di1 - Yi1 * (di / Yi);
-        denominator_squared += (Yi1 / Yi) * (1.0 - Yi1 / Yi) * ((Yi - di) / (Yi - 1)) * di;
-      }
-
-      // Reduce number of samples at risk for next timepoint
-      num_samples_at_risk_right_child -= delta_samples_at_risk_right_child[i * num_timepoints + t];
-    }
-    double logrank = -1;
-    if (denominator_squared != 0) {
-      logrank = fabs(nominator / sqrt(denominator_squared));
-    }
-
-    if (logrank > best_logrank) {
-      best_value = possible_split_values[i];
-      best_varID = varID;
-      best_logrank = logrank;
-    }
-  }
-
-  delete[] num_deaths_right_child;
-  delete[] delta_samples_at_risk_right_child;
-  delete[] num_samples_right_child;
->>>>>>> 54df1143
-}
