/*-------------------------------------------------------------------------------
 This file is part of Ranger.

 Ranger is free software: you can redistribute it and/or modify
 it under the terms of the GNU General Public License as published by
 the Free Software Foundation, either version 3 of the License, or
 (at your option) any later version.

 Ranger is distributed in the hope that it will be useful,
 but WITHOUT ANY WARRANTY; without even the implied warranty of
 MERCHANTABILITY or FITNESS FOR A PARTICULAR PURPOSE. See the
 GNU General Public License for more details.

 You should have received a copy of the GNU General Public License
 along with Ranger. If not, see <http://www.gnu.org/licenses/>.

 Written by:

 Marvin N. Wright
 Institut für Medizinische Biometrie und Statistik
 Universität zu Lübeck
 Ratzeburger Allee 160
 23562 Lübeck

 http://www.imbs-luebeck.de
 wright@imbs.uni-luebeck.de
 #-------------------------------------------------------------------------------*/

#ifndef FOREST_H_
#define FOREST_H_

#include <vector>
#include <iostream>
#include <random>
#include <ctime>
#ifndef OLD_WIN_R_BUILD
#include <thread>
#include <chrono>
#include <mutex>
#include <condition_variable>
#endif

#include "globals.h"
#include "Tree.h"
#include "Data.h"

class Forest {
public:
  Forest();
  virtual ~Forest();

  // Init from c++ main or Rcpp from R
  void initCpp(std::string dependent_variable_name, MemoryMode memory_mode, std::string input_file, uint mtry,
      std::string output_prefix, uint num_trees, std::ostream* verbose_out, uint seed, uint num_threads,
      std::string load_forest_filename, ImportanceMode importance_mode, uint min_node_size,
      std::string split_select_weights_file, std::vector<std::string>& always_split_variable_names,
      std::string status_variable_name, bool sample_with_replacement,
      std::vector<std::string>& unordered_variable_names, bool memory_saving_splitting, SplitRule splitrule,
<<<<<<< HEAD
      std::string case_weights_file, bool predict_all, double sample_fraction, bool holdout);
=======
      std::string case_weights_file, bool predict_all, double sample_fraction, double alpha, double minprop);
>>>>>>> 9e5c0030
  void initR(std::string dependent_variable_name, Data* input_data, uint mtry, uint num_trees,
      std::ostream* verbose_out, uint seed, uint num_threads, ImportanceMode importance_mode, uint min_node_size,
      std::vector<std::vector<double>>& split_select_weights, std::vector<std::string>& always_split_variable_names,
      std::string status_variable_name, bool prediction_mode, bool sample_with_replacement,
      std::vector<std::string>& unordered_variable_names, bool memory_saving_splitting, SplitRule splitrule,
<<<<<<< HEAD
      std::vector<double>& case_weights, bool predict_all, bool keep_inbag, double sample_fraction, bool holdout);
=======
      std::vector<double>& case_weights, bool predict_all, bool keep_inbag, double sample_fraction, double alpha,
      double minprop);
>>>>>>> 9e5c0030
  void init(std::string dependent_variable_name, MemoryMode memory_mode, Data* input_data, uint mtry,
      std::string output_prefix, uint num_trees, uint seed, uint num_threads, ImportanceMode importance_mode,
      uint min_node_size, std::string status_variable_name, bool prediction_mode, bool sample_with_replacement,
      std::vector<std::string>& unordered_variable_names, bool memory_saving_splitting, SplitRule splitrule,
<<<<<<< HEAD
      bool predict_all, double sample_fraction, bool holdout);
=======
      bool predict_all, double sample_fraction, double alpha, double minprop);
>>>>>>> 9e5c0030
  virtual void initInternal(std::string status_variable_name) = 0;

  // Grow or predict
  void run(bool verbose);

  // Write results to output files
  void writeOutput();
  virtual void writeOutputInternal() = 0;
  virtual void writeConfusionFile() = 0;
  virtual void writePredictionFile() = 0;
  void writeImportanceFile();

  // Save forest to file
  void saveToFile();
  virtual void saveToFileInternal(std::ofstream& outfile) = 0;

  std::vector<std::vector<std::vector<size_t>>>getChildNodeIDs() {
    std::vector<std::vector<std::vector<size_t>>> result;
    for (auto& tree : trees) {
      result.push_back(tree->getChildNodeIDs());
    }
    return result;
  }
  std::vector<std::vector<size_t>> getSplitVarIDs() {
    std::vector<std::vector<size_t>> result;
    for (auto& tree : trees) {
      result.push_back(tree->getSplitVarIDs());
    }
    return result;
  }
  std::vector<std::vector<double>> getSplitValues() {
    std::vector<std::vector<double>> result;
    for (auto& tree : trees) {
      result.push_back(tree->getSplitValues());
    }
    return result;
  }
  const std::vector<double>& getVariableImportance() const {
    return variable_importance;
  }
  double getOverallPredictionError() const {
    return overall_prediction_error;
  }
  const std::vector<std::vector<double> >& getPredictions() const {
    return predictions;
  }
  size_t getDependentVarId() const {
    return dependent_varID;
  }
  size_t getNumTrees() const {
    return num_trees;
  }
  uint getMtry() const
  {
    return mtry;
  }
  uint getMinNodeSize() const
  {
    return min_node_size;
  }
  size_t getNumIndependentVariables() const
  {
    return num_independent_variables;
  }
  const std::vector<bool>& getIsOrderedVariable() const
  {
    return is_ordered_variable;
  }

  std::vector<std::vector<size_t>> getInbagCounts() const {
    std::vector<std::vector<size_t>> result;
    for (auto& tree : trees) {
      result.push_back(tree->getInbagCounts());
    }
    return result;
  }

protected:
  void grow();
  virtual void growInternal() = 0;

  // Predict using existing tree from file and data as prediction data
  void predict();
  virtual void predictInternal() = 0;

  void computePredictionError();
  virtual void computePredictionErrorInternal() = 0;

  void computePermutationImportance();

  // Multithreading methods for growing/prediction/importance, called by each thread
  void growTreesInThread(uint thread_idx, std::vector<double>* variable_importance);
  void predictTreesInThread(uint thread_idx, const Data* prediction_data, bool oob_prediction);
  void computeTreePermutationImportanceInThread(uint thread_idx, std::vector<double>* importance, std::vector<double>* variance);

  // Load forest from file
  void loadFromFile(std::string filename);
  virtual void loadFromFileInternal(std::ifstream& infile) = 0;

  // Set split select weights and variables to be always considered for splitting
  void setSplitWeightVector(std::vector<std::vector<double>>& split_select_weights);
  void setAlwaysSplitVariables(std::vector<std::string>& always_split_variable_names);

  // Show progress every few seconds
#ifdef OLD_WIN_R_BUILD
  void showProgress(std::string operation, clock_t start_time, clock_t& lap_time);
#else
  void showProgress(std::string operation);
#endif

  // Verbose output stream, cout if verbose==true, logfile if not
  std::ostream* verbose_out;

  size_t num_trees;
  uint mtry;
  uint min_node_size;
  size_t num_variables;
  size_t num_independent_variables;
  uint seed;
  size_t dependent_varID;
  size_t num_samples;
  bool prediction_mode;
  MemoryMode memory_mode;
  bool sample_with_replacement;
  bool memory_saving_splitting;
  SplitRule splitrule;
  bool predict_all;
  bool keep_inbag;
  double sample_fraction;
  bool holdout;

  // MAXSTAT splitrule
  double alpha;
  double minprop;

  // For each varID true if ordered
  std::vector<bool> is_ordered_variable;

  // Variable to not split at (only dependent_varID for non-survival forests)
  std::vector<size_t> no_split_variables;

  // Multithreading
  uint num_threads;
  std::vector<uint> thread_ranges;
#ifndef OLD_WIN_R_BUILD
  std::mutex mutex;
  std::condition_variable condition_variable;
#endif

  std::vector<Tree*> trees;
  Data* data;

  std::vector<std::vector<double>> predictions;
  double overall_prediction_error;

  // Weight vector for selecting possible split variables, one weight between 0 (never select) and 1 (always select) for each variable
  // Deterministic variables are always selected
  std::vector<size_t> deterministic_varIDs;
  std::vector<size_t> split_select_varIDs;
  std::vector<std::vector<double>> split_select_weights;

  // Bootstrap weights
  std::vector<double> case_weights;

  // Random number generator
  std::mt19937_64 random_number_generator;

  std::string output_prefix;
  ImportanceMode importance_mode;

  // Variable importance for all variables in forest
  std::vector<double> variable_importance;

  // Computation progress (finished trees)
  size_t progress;
#ifdef R_BUILD
  size_t aborted_threads;
  bool aborted;
#endif

private:
  DISALLOW_COPY_AND_ASSIGN(Forest);
};

#endif /* FOREST_H_ */<|MERGE_RESOLUTION|>--- conflicted
+++ resolved
@@ -56,31 +56,19 @@
       std::string split_select_weights_file, std::vector<std::string>& always_split_variable_names,
       std::string status_variable_name, bool sample_with_replacement,
       std::vector<std::string>& unordered_variable_names, bool memory_saving_splitting, SplitRule splitrule,
-<<<<<<< HEAD
-      std::string case_weights_file, bool predict_all, double sample_fraction, bool holdout);
-=======
-      std::string case_weights_file, bool predict_all, double sample_fraction, double alpha, double minprop);
->>>>>>> 9e5c0030
+      std::string case_weights_file, bool predict_all, double sample_fraction, double alpha, double minprop, bool holdout);
   void initR(std::string dependent_variable_name, Data* input_data, uint mtry, uint num_trees,
       std::ostream* verbose_out, uint seed, uint num_threads, ImportanceMode importance_mode, uint min_node_size,
       std::vector<std::vector<double>>& split_select_weights, std::vector<std::string>& always_split_variable_names,
       std::string status_variable_name, bool prediction_mode, bool sample_with_replacement,
       std::vector<std::string>& unordered_variable_names, bool memory_saving_splitting, SplitRule splitrule,
-<<<<<<< HEAD
-      std::vector<double>& case_weights, bool predict_all, bool keep_inbag, double sample_fraction, bool holdout);
-=======
       std::vector<double>& case_weights, bool predict_all, bool keep_inbag, double sample_fraction, double alpha,
-      double minprop);
->>>>>>> 9e5c0030
+      double minprop, bool holdout);
   void init(std::string dependent_variable_name, MemoryMode memory_mode, Data* input_data, uint mtry,
       std::string output_prefix, uint num_trees, uint seed, uint num_threads, ImportanceMode importance_mode,
       uint min_node_size, std::string status_variable_name, bool prediction_mode, bool sample_with_replacement,
       std::vector<std::string>& unordered_variable_names, bool memory_saving_splitting, SplitRule splitrule,
-<<<<<<< HEAD
-      bool predict_all, double sample_fraction, bool holdout);
-=======
-      bool predict_all, double sample_fraction, double alpha, double minprop);
->>>>>>> 9e5c0030
+      bool predict_all, double sample_fraction, double alpha, double minprop, bool holdout);
   virtual void initInternal(std::string status_variable_name) = 0;
 
   // Grow or predict
