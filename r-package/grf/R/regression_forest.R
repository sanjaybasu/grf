--- conflicted
+++ resolved
@@ -53,15 +53,8 @@
 #' @export
 regression_forest <- function(X, Y, sample.fraction = 0.5, mtry = NULL, 
                               num.trees = 2000, num.threads = NULL, min.node.size = NULL,
-<<<<<<< HEAD
-                              honesty = TRUE, ci.group.size = 2, alpha = 0.05, lambda = 0.0,
-                              downweight.penalty = FALSE, seed = NULL,
-                              clusters = NULL, samples_per_cluster = NULL) {
-=======
                               honesty = TRUE, ci.group.size = 2, alpha = 0.05, imbalance.penalty = 0.0,
-                              seed = NULL) {
-    
->>>>>>> cd9b6069
+                              seed = NULL, clusters = NULL, samples_per_cluster = NULL) {
     validate_X(X)
     if(length(Y) != nrow(X)) { stop("Y has incorrect length.") }
     
@@ -70,27 +63,16 @@
     min.node.size <- validate_min_node_size(min.node.size)
     sample.fraction <- validate_sample_fraction(sample.fraction)
     seed <- validate_seed(seed)
-<<<<<<< HEAD
+
     clusters <- validate_clusters(clusters, X)
     samples_per_cluster <- validate_samples_per_cluster(samples_per_cluster, clusters)
-    
-    sample.with.replacement <- FALSE
-=======
-
->>>>>>> cd9b6069
 
     data <- create_data_matrices(X, Y)
     outcome.index <- ncol(X) + 1
 
-<<<<<<< HEAD
-    forest <- regression_train(data$default, data$sparse, outcome.index, mtry, num.trees,
-        num.threads, min.node.size, sample.with.replacement, sample.fraction, seed, honesty,
-        ci.group.size, alpha, lambda, downweight.penalty, clusters, samples_per_cluster)
-=======
     forest <- regression_train(data$default, data$sparse, outcome.index, mtry,
         num.trees, num.threads, min.node.size, sample.fraction, seed, honesty,
-        ci.group.size, alpha, imbalance.penalty)
->>>>>>> cd9b6069
+        ci.group.size, alpha, imbalance.penalty, clusters, samples_per_cluster)
     
     forest[["ci.group.size"]] <- ci.group.size
     forest[["X.orig"]] <- X
