--- conflicted
+++ resolved
@@ -14,16 +14,10 @@
   static Forest deserialize_forest(Rcpp::RawVector input);
 
   static Data* convert_data(Rcpp::NumericMatrix input_data,
-<<<<<<< HEAD
-                            Eigen::SparseMatrix<double>& sparse_input_data,
-                            const std::vector<std::string>& variable_names);
+                            Eigen::SparseMatrix<double>& sparse_input_data);
   static Data* convert_data(Rcpp::NumericMatrix input_data,
                             Eigen::SparseMatrix<double>& sparse_input_data,
-                            const std::vector<std::string>& variable_names,
                             std::vector<unsigned int>& clusters);
-=======
-                            Eigen::SparseMatrix<double>& sparse_input_data);
->>>>>>> 55cce819
 
   static Rcpp::List create_prediction_object(const std::vector<Prediction>& predictions);
   static Rcpp::NumericMatrix create_prediction_matrix(const std::vector<Prediction>& predictions);
